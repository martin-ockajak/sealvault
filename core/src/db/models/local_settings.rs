// This Source Code Form is subject to the terms of the Mozilla Public
// License, v. 2.0. If a copy of the MPL was not distributed with this
// file, You can obtain one at https://mozilla.org/MPL/2.0/.

use diesel::prelude::*;

use crate::{
    db::schema::local_settings, encryption::KdfNonce, utils::rfc3339_timestamp, Error,
};

#[derive(Debug, PartialEq, Eq, Queryable, Identifiable)]
#[diesel(table_name = local_settings)]
pub struct LocalSettings {
    pub id: String,
<<<<<<< HEAD
    pub account_id: String,
    pub backup_enabled: bool,
    pub completed_backup_version: i64,
    pub backup_completed_at: Option<String>,
    pub backup_password_updated_at: Option<String>,
    pub backup_kdf_nonce: Option<Vec<u8>>,
=======
    pub profile_id: String,
>>>>>>> a5b6de27
}

const SINGLETON_ID: &str = "local_settings";

impl LocalSettings {
    pub fn create(
        connection: &mut SqliteConnection,
        profile_id: &str,
    ) -> Result<(), Error> {
        use local_settings::dsl as ls;

        diesel::insert_into(local_settings::table)
            .values((ls::id.eq(SINGLETON_ID), ls::profile_id.eq(profile_id)))
            .execute(connection)?;

        Ok(())
    }

    pub fn fetch_active_profile_id(
        connection: &mut SqliteConnection,
    ) -> Result<String, Error> {
        use local_settings::dsl as ls;

        let profile_id = local_settings::table
            .find(&SINGLETON_ID)
            .select(ls::profile_id)
            .first(connection)?;
        Ok(profile_id)
    }

    pub fn set_active_profile_id(
        connection: &mut SqliteConnection,
        profile_id: &str,
    ) -> Result<(), Error> {
        use local_settings::dsl as ls;

        diesel::update(local_settings::table.filter(ls::id.eq(&SINGLETON_ID)))
            .set(ls::profile_id.eq(profile_id))
            .execute(connection)?;
        Ok(())
    }

    pub fn set_completed_backup_version(
        connection: &mut SqliteConnection,
        completed_backup_version: i64,
    ) -> Result<(), Error> {
        use local_settings::dsl as ls;

        diesel::update(local_settings::table.find(&SINGLETON_ID))
            .set(ls::completed_backup_version.eq(completed_backup_version))
            .execute(connection)?;

        Ok(())
    }

    pub fn fetch_completed_backup_version(
        connection: &mut SqliteConnection,
    ) -> Result<i64, Error> {
        use local_settings::dsl as ls;

        let pending_backup_version = local_settings::table
            .find(&SINGLETON_ID)
            .select(ls::completed_backup_version)
            .first(connection)?;

        Ok(pending_backup_version)
    }

    pub fn fetch_backup_enabled(
        connection: &mut SqliteConnection,
    ) -> Result<bool, Error> {
        use local_settings::dsl as ls;

        let backup_enabled = local_settings::table
            .find(&SINGLETON_ID)
            .select(ls::backup_enabled)
            .first(connection)?;

        Ok(backup_enabled)
    }

    pub fn set_backup_enabled(
        connection: &mut SqliteConnection,
        backup_enabled: bool,
    ) -> Result<(), Error> {
        use local_settings::dsl as ls;

        diesel::update(local_settings::table.find(&SINGLETON_ID))
            .set(ls::backup_enabled.eq(backup_enabled))
            .execute(connection)?;

        Ok(())
    }

    pub fn fetch_kdf_nonce(
        connection: &mut SqliteConnection,
    ) -> Result<Option<KdfNonce>, Error> {
        use local_settings::dsl as ls;

        let nonce_bytes: Option<Vec<u8>> = local_settings::table
            .find(&SINGLETON_ID)
            .select(ls::backup_kdf_nonce)
            .first(connection)?;

        match nonce_bytes {
            Some(nonce) => {
                let nonce: KdfNonce = nonce.try_into()?;
                Ok(Some(nonce))
            }
            None => Ok(None),
        }
    }

    pub fn set_backup_kdf_nonce(
        connection: &mut SqliteConnection,
        kdf_nonce: Option<&KdfNonce>,
    ) -> Result<(), Error> {
        use local_settings::dsl as ls;

        diesel::update(local_settings::table.find(&SINGLETON_ID))
            .set(ls::backup_kdf_nonce.eq(kdf_nonce.map(|n| n.as_ref())))
            .execute(connection)?;

        Ok(())
    }

    pub fn update_backup_timestamp(
        connection: &mut SqliteConnection,
    ) -> Result<(), Error> {
        use local_settings::dsl as ls;

        diesel::update(local_settings::table.find(&SINGLETON_ID))
            .set(ls::backup_completed_at.eq(rfc3339_timestamp()))
            .execute(connection)?;

        Ok(())
    }

    pub fn update_backup_password_timestamp(
        connection: &mut SqliteConnection,
    ) -> Result<(), Error> {
        use local_settings::dsl as ls;

        diesel::update(local_settings::table.find(&SINGLETON_ID))
            .set(ls::backup_password_updated_at.eq(rfc3339_timestamp()))
            .execute(connection)?;

        Ok(())
    }
}<|MERGE_RESOLUTION|>--- conflicted
+++ resolved
@@ -12,16 +12,12 @@
 #[diesel(table_name = local_settings)]
 pub struct LocalSettings {
     pub id: String,
-<<<<<<< HEAD
-    pub account_id: String,
+    pub profile_id: String,
     pub backup_enabled: bool,
     pub completed_backup_version: i64,
     pub backup_completed_at: Option<String>,
     pub backup_password_updated_at: Option<String>,
     pub backup_kdf_nonce: Option<Vec<u8>>,
-=======
-    pub profile_id: String,
->>>>>>> a5b6de27
 }
 
 const SINGLETON_ID: &str = "local_settings";
