// This Source Code Form is subject to the terms of the Mozilla Public
// License, v. 2.0. If a copy of the MPL was not distributed with this
// file, You can obtain one at https://mozilla.org/MPL/2.0/.

use std::{collections::HashSet, mem};

use dyn_clone::DynClone;
use generic_array::typenum::U32;
use lazy_static::lazy_static;
use url::Url;

#[allow(deprecated)]
use crate::{
    config,
<<<<<<< HEAD
    db::{models as m, DeferredTxConnection, ExclusiveTxConnection},
    encryption::{DataEncryptionKey, KeyEncryptionKey, KeyName, Keychain},
=======
    db::{
        deterministic_id::DeterministicId,
        models as m,
        models::{AccountEntity, AccountPictureEntity},
        DeferredTxConnection, ExclusiveTxConnection,
    },
    encryption::{DataEncryptionKey, KeyEncryptionKey, Keychain},
>>>>>>> a5b6de27
    protocols::eth,
    public_suffix_list::PublicSuffixList,
    utils::{new_uuid, try_random_bytes},
    Error,
};

trait Migration: DynClone + Sync {
    // TODO add version enum
    fn version(&self) -> &'static str;

    fn description(&self) -> &'static str;

    fn run(
        &self,
        tx_conn: &mut DeferredTxConnection,
        keychain: &Keychain,
        psl: &PublicSuffixList,
    ) -> Result<(), Error>;

    fn rollback(&self, keychain: &Keychain) -> Result<(), Error>;
}

dyn_clone::clone_trait_object!(Migration);

#[derive(Debug, Clone)]
struct MigrationV0 {}

impl Migration for MigrationV0 {
    fn version(&self) -> &'static str {
        "v0"
    }

    fn description(&self) -> &'static str {
        "Creates SK-KEK, SK-DEK and Default profile with an Ethereum/Polygon PoS wallet address."
    }

    fn run(
        &self,
        tx_conn: &mut DeferredTxConnection,
        keychain: &Keychain,
        _: &PublicSuffixList,
    ) -> Result<(), Error> {
        // Create SK-KEK and save it on keychain
        let sk_kek = KeyEncryptionKey::random(KeyName::SkKeyEncryptionKey)?;
        sk_kek.upsert_to_local_keychain(keychain)?;
        let sk_kek = KeyEncryptionKey::sk_kek(keychain)?;

        // Create SK-DEK and save it encrypted with SK-KEK in DB
        let sk_dek = DataEncryptionKey::random(KeyName::SkDataEncryptionKey)?;
        let sk_dek_id = m::NewDataEncryptionKey::builder()
            .name(sk_dek.name())
            .build()
            .insert(tx_conn.as_mut())?;
        let encrypted_dek = sk_dek.to_encrypted(&sk_kek)?;
        m::NewLocalEncryptedDek::builder()
            .dek_id(&sk_dek_id)
            .encrypted_dek(&encrypted_dek)
            .kek_name(sk_kek.name())
            .build()
            .insert(tx_conn.as_mut())?;

        let profile_params = m::ProfileParams::builder()
            .name(config::DEFAULT_ACCOUNT_NAME)
            .bundled_picture_name(config::DEFAULT_ACCOUNT_PICTURE_NAME)
            .build();
        let profile_id =
            m::Profile::create_eth_profile(tx_conn, keychain, &profile_params)?;

        m::LocalSettings::create(tx_conn.as_mut(), &profile_id)?;

        Ok(())
    }

    fn rollback(&self, keychain: &Keychain) -> Result<(), Error> {
        // Allow rerunning the tx if there was a failure.
        // Database mutations are rolled back automatically by Diesel on error in the tx closure.
        KeyEncryptionKey::delete_from_keychain_if_exists(
            keychain,
            KeyName::SkKeyEncryptionKey,
        )
    }
}

#[derive(Debug, Clone)]
struct MigrationV1 {}

impl MigrationV1 {
    fn default_dapp_urls() -> Vec<Url> {
        let urls = vec!["https://quickswap.exchange/", "https://app.0xmint.io/"];
        urls.iter()
            .map(|u| Url::parse(u).expect("static ok"))
            .collect()
    }

    fn add_dapp(
        tx_conn: &mut DeferredTxConnection,
        keychain: &Keychain,
        psl: &PublicSuffixList,
        profile_id: &str,
        dapp_url: Url,
    ) -> Result<(), Error> {
        let chain_id = eth::ChainId::default_dapp_chain();
        let dapp_id = m::Dapp::create_if_not_exists(tx_conn, dapp_url, psl)?;
        let params = m::CreateEthAddressParams::builder()
            .profile_id(profile_id)
            .chain_id(chain_id)
            .dapp_id(Some(&dapp_id))
            .build();
        m::Address::create_eth_key_and_address(tx_conn, keychain, &params)?;
        // We're adding the dapp session here, because Uniswap makes two simultaneous requests on
        // connect (`eth_requestAccounts` and `eth_chainId`) and as both try to inject the session
        // on first connect, one of them is rejected by Sqlite and the Uniswap front end doesn't
        // retry, just hangs.
        let params = m::NewDappSessionParams::builder()
            .dapp_id(&dapp_id)
            .profile_id(profile_id)
            .chain_id(chain_id)
            .build();
        m::LocalDappSession::create_eth_session(tx_conn, &params)?;
        Ok(())
    }
}

impl Migration for MigrationV1 {
    fn version(&self) -> &'static str {
        "v1"
    }

    fn description(&self) -> &'static str {
        "Adds default dapps on default dapp chain if the user doesn't have any dapps."
    }

    fn run(
        &self,
        tx_conn: &mut DeferredTxConnection,
        keychain: &Keychain,
        psl: &PublicSuffixList,
    ) -> Result<(), Error> {
        let dapps = m::Dapp::list_all(tx_conn.as_mut())?;
        if dapps.is_empty() {
            let active_profile_id =
                m::LocalSettings::fetch_active_profile_id(tx_conn.as_mut())?;

            for url in Self::default_dapp_urls() {
                Self::add_dapp(tx_conn, keychain, psl, &active_profile_id, url)?
            }
        }

        Ok(())
    }

    fn rollback(&self, _: &Keychain) -> Result<(), Error> {
        Ok(())
    }
}

#[derive(Debug, Clone)]
struct MigrationV2 {}

impl MigrationV2 {
    fn migrate_profiles(tx_conn: &mut DeferredTxConnection) -> Result<(), Error> {
        let profiles = m::Profile::list_all(tx_conn.as_mut())?;
        for mut profile in profiles.into_iter() {
            #[allow(deprecated)]
            let deprecated_account_entity = AccountEntity {
                uuid: &profile.uuid,
            };
            let deprecated_det_id = deprecated_account_entity.deterministic_id()?;
            // If deterministic ids don't match, it means the profile was put as account entity in
            // the db.
            if profile.deterministic_id == deprecated_det_id {
                // Switch the uuid temporarily so that we can insert the new one while the old one
                // remains. (There is a unique constraint on uuids).
                let original_uuid = mem::replace(&mut profile.uuid, new_uuid());

                // Compute deterministic id with new profile entity name (was called account before).
                let profile_entity = m::ProfileEntity {
                    uuid: &original_uuid,
                };
                let profile_det_id = profile_entity.deterministic_id()?;
                // Update the deterministic id
                let deprecated_det_id =
                    mem::replace(&mut profile.deterministic_id, profile_det_id);

                // Insert the profile with the updated deterministic id and temporary uuid.
                profile.insert(tx_conn.as_mut())?;

                // Update active profile id if needed.
                let active_profile_id =
                    m::LocalSettings::fetch_active_profile_id(tx_conn.as_mut())?;
                if active_profile_id == deprecated_det_id {
                    m::LocalSettings::set_active_profile_id(
                        tx_conn.as_mut(),
                        &profile.deterministic_id,
                    )?;
                }

                // Outer loop is expected to run only once since profile creation wasn't supported
                // at the time of the change from account to profile.
                let asymmetric_keys = m::AsymmetricKey::list_all(tx_conn.as_mut())?;
                for key in asymmetric_keys {
                    if key.profile_id == deprecated_det_id {
                        key.set_profile_id(tx_conn.as_mut(), &profile.deterministic_id)?;
                    }
                }

                // Remove old profile
                m::Profile::delete(tx_conn.as_mut(), &deprecated_det_id)?;

                // Put back original uuid now that it's not a duplicate.
                // This is the only place where setting uuid should be called.
                #[allow(deprecated)]
                profile.set_uuid(tx_conn.as_mut(), &original_uuid)?;
            }
        }
        Ok(())
    }

    fn migrate_profile_pictures(tx_conn: &mut DeferredTxConnection) -> Result<(), Error> {
        // Update profile pictures
        let profile_pictures = m::ProfilePicture::list_all(tx_conn.as_mut())?;
        for mut pp in profile_pictures.into_iter() {
            #[allow(deprecated)]
            let deprecated_pp_entity = AccountPictureEntity {
                image_hash: &pp.image_hash,
            };
            let deprecated_det_id = deprecated_pp_entity.deterministic_id()?;
            if pp.deterministic_id == deprecated_det_id {
                let temp_img_hash = try_random_bytes::<U32>()?.to_vec();
                let original_img_hash = mem::replace(&mut pp.image_hash, temp_img_hash);
                let pp_entity = m::ProfilePictureEntity {
                    image_hash: &original_img_hash,
                };
                let pp_det_id = pp_entity.deterministic_id()?;
                let deprecated_det_id = mem::replace(&mut pp.deterministic_id, pp_det_id);
                pp.insert(tx_conn.as_mut())?;

                let profiles = m::Profile::list_all(tx_conn.as_mut())?;
                for profile in profiles {
                    if profile.picture_id == deprecated_det_id {
                        profile.set_picture_id(tx_conn.as_mut(), &pp.deterministic_id)?;
                    }
                }

                m::ProfilePicture::delete(tx_conn.as_mut(), &deprecated_det_id)?;
                #[allow(deprecated)]
                pp.set_image_hash(tx_conn.as_mut(), &original_img_hash)?;
            }
        }
        Ok(())
    }
}

impl Migration for MigrationV2 {
    fn version(&self) -> &'static str {
        "v2"
    }

    fn description(&self) -> &'static str {
        // The entity name is hashed into the deterministic id which is why a data update is needed
        // in addition to the schema changes.
        "Update profile deterministic ids after accounts were renamed to profiles."
    }

    fn run(
        &self,
        tx_conn: &mut DeferredTxConnection,
        _: &Keychain,
        _: &PublicSuffixList,
    ) -> Result<(), Error> {
        MigrationV2::migrate_profiles(tx_conn)?;
        MigrationV2::migrate_profile_pictures(tx_conn)?;

        Ok(())
    }

    fn rollback(&self, _keychain: &Keychain) -> Result<(), Error> {
        Ok(())
    }
}

lazy_static! {
    static ref MIGRATIONS: Vec<Box<dyn Migration>> = vec![
        Box::new(MigrationV0 {}),
        Box::new(MigrationV1 {}),
        Box::new(MigrationV2 {})
    ];
}

pub fn run_all(
    tx_conn: ExclusiveTxConnection,
    keychain: &Keychain,
    psl: &PublicSuffixList,
) -> Result<(), Error> {
    // We take an ExclusiveTxConnection as argument, because this method should be run in an
    // exclusive transaction, but called functions can be ran in deferred transactions.
    let mut tx_conn: DeferredTxConnection = tx_conn.into();

    let applied_versions: HashSet<String> =
        m::DataMigration::list_versions_sorted(tx_conn.as_mut())?
            .into_iter()
            .collect();

    for migration in MIGRATIONS.iter() {
        if !applied_versions.contains(migration.version()) {
            match migration.run(&mut tx_conn, keychain, psl) {
                Ok(_) => {
                    m::NewDataMigration::builder()
                        .version(migration.version())
                        .description(migration.description())
                        .build()
                        .insert(tx_conn.as_mut())?;
                }
                Err(err) => {
                    migration.rollback(keychain)?;
                    return Err(err);
                }
            }
        }
    }

    Ok(())
}

#[cfg(test)]
mod tests {
    use anyhow::Result;

    use super::*;
    use crate::{
        app_core::tests::TmpCoreDir,
        db::{schema_migrations::run_migrations, ConnectionPool},
    };

    #[test]
    fn migration_versions_are_unique() {
        let mut versions: HashSet<&'static str> = Default::default();
        for m in MIGRATIONS.iter() {
            let _ = versions.insert(m.version());
        }
        assert_eq!(versions.len(), MIGRATIONS.len());
    }

    #[test]
    fn migrations_are_sorted() {
        for i in 0..(MIGRATIONS.len() - 1) {
            assert!(MIGRATIONS[i].version() < MIGRATIONS[i + 1].version())
        }
    }

    #[test]
    fn runs_all_migrations() -> Result<()> {
        let tmp = TmpCoreDir::new()?;
        let connection_pool = ConnectionPool::new(&tmp.db_file_path)?;
        let keychain = Keychain::new();
        let psl = PublicSuffixList::new()?;

        connection_pool.exclusive_transaction(|mut tx_conn| {
            // Schema migration
            run_migrations(&mut tx_conn)?;
            run_all(tx_conn, &keychain, &psl)
        })?;

        let mut conn = connection_pool.connection()?;
        let versions = m::DataMigration::list_versions_sorted(&mut conn)?;
        assert_eq!(versions.len(), MIGRATIONS.len());

        for i in 0..(versions.len() - 1) {
            assert!(versions[i] < versions[i + 1])
        }

        Ok(())
    }

    #[test]
    fn v0_rollback_works() -> Result<()> {
        let tmp = TmpCoreDir::new()?;
        let connection_pool = ConnectionPool::new(&tmp.db_file_path)?;
        let keychain = Keychain::new();
        let psl = PublicSuffixList::new()?;

        connection_pool.exclusive_transaction(|mut tx_conn| {
            run_migrations(&mut tx_conn)?;
            Ok(())
        })?;

        let migration = MigrationV0 {};

        // These migration attempts should fail.
        for _ in 0..10 {
            let res: Result<(), _> =
                connection_pool.deferred_transaction(|mut tx_conn| {
                    // Data migration
                    migration.run(&mut tx_conn, &keychain, &psl)?;
                    Err(Error::Retriable {
                        error: "Make diesel roll back the transaction".into(),
                    })
                });
            assert!(res.is_err());
            migration.rollback(&keychain)?;
        }
        // This should succeed.
        connection_pool.exclusive_transaction(|tx_conn| {
            // Data migration
            let mut tx_conn: DeferredTxConnection = tx_conn.into();
            migration.run(&mut tx_conn, &keychain, &psl)?;
            Ok(())
        })?;

        Ok(())
    }

    /// Run v0 migration that sets up accounts instead of profile to simulate migration before
    /// deprecating accounts in favor of profiles.
    fn run_v0_migration_for_accounts(
        tx_conn: &mut DeferredTxConnection,
        keychain: &Keychain,
    ) -> Result<(), Error> {
        // Generate SK-DEK and SK-KEK
        let sk_dek = DataEncryptionKey::random(config::SK_DEK_NAME.to_string())?;
        let sk_kek = KeyEncryptionKey::random(config::SK_KEK_NAME.to_string())?;
        keychain.put_local_unlocked(sk_kek)?;
        let sk_kek = keychain.get_sk_kek()?;

        // Create SK-DEK entity in DB
        let sk_dek_id = m::NewDataEncryptionKey::builder()
            .name(sk_dek.name())
            .build()
            .insert(tx_conn.as_mut())?;

        // Generate SK-DEK and store it encrypted with SK-KEK in DB
        let encrypted_dek = sk_dek.to_encrypted(&sk_kek)?;
        m::NewLocalEncryptedDek::builder()
            .dek_id(&sk_dek_id)
            .encrypted_dek(&encrypted_dek)
            .kek_name(sk_kek.name())
            .build()
            .insert(tx_conn.as_mut())?;

        #[allow(deprecated)]
        let profile_params = m::AccountParams::builder()
            .name(config::DEFAULT_ACCOUNT_NAME)
            .bundled_picture_name(config::DEFAULT_ACCOUNT_PICTURE_NAME)
            .build();
        #[allow(deprecated)]
        let account_id =
            m::Account::create_eth_account(tx_conn, keychain, &profile_params)?;

        m::LocalSettings::create(tx_conn.as_mut(), &account_id)?;

        Ok(())
    }

    #[test]
    fn v2_works() -> Result<()> {
        let tmp = TmpCoreDir::new()?;
        let connection_pool = ConnectionPool::new(&tmp.db_file_path)?;
        let keychain = Keychain::new();
        let psl = PublicSuffixList::new()?;

        // Run schema migrations and v0-v1 data migrations
        connection_pool.exclusive_transaction(|mut tx_conn| {
            run_migrations(&mut tx_conn)?;

            let mut tx_conn: DeferredTxConnection = tx_conn.into();

            run_v0_migration_for_accounts(&mut tx_conn, &keychain)?;

            let v1 = MigrationV1 {};
            v1.run(&mut tx_conn, &keychain, &psl)?;

            Ok(())
        })?;

        let (account, account_picture) = {
            let mut conn = connection_pool.connection()?;
            let accounts = m::Profile::list_all(&mut conn)?;
            let account_pictures = m::ProfilePicture::list_all(&mut conn)?;
            assert_eq!(accounts.len(), 1);
            assert_eq!(account_pictures.len(), 1);
            let account = accounts.into_iter().next().unwrap();
            let account_picture = account_pictures.into_iter().next().unwrap();
            (account, account_picture)
        };

        // Run data migration v2
        connection_pool.exclusive_transaction(|tx_conn| {
            let v2 = MigrationV2 {};
            let mut tx_conn: DeferredTxConnection = tx_conn.into();
            v2.run(&mut tx_conn, &keychain, &psl)?;

            Ok(())
        })?;

        {
            let mut conn = connection_pool.connection()?;

            let profiles = m::Profile::list_all(&mut conn)?;
            assert_eq!(profiles.len(), 1);
            let profile = profiles.into_iter().next().unwrap();
            assert_eq!(&profile.uuid, &account.uuid);
            assert_ne!(&profile.deterministic_id, &account.deterministic_id);
            let keys = m::AsymmetricKey::list_all(&mut conn)?;
            assert!(!keys.is_empty());
            for key in keys {
                assert_eq!(key.profile_id, profile.deterministic_id);
            }

            let profile_pics = m::ProfilePicture::list_all(&mut conn)?;
            assert_eq!(profile_pics.len(), 1);
            let profile_pic = profile_pics.into_iter().next().unwrap();
            assert_eq!(&profile_pic.image_hash, &account_picture.image_hash);
            assert_ne!(
                &profile_pic.deterministic_id,
                &account_picture.deterministic_id
            );
        }

        Ok(())
    }
}<|MERGE_RESOLUTION|>--- conflicted
+++ resolved
@@ -12,18 +12,8 @@
 #[allow(deprecated)]
 use crate::{
     config,
-<<<<<<< HEAD
     db::{models as m, DeferredTxConnection, ExclusiveTxConnection},
     encryption::{DataEncryptionKey, KeyEncryptionKey, KeyName, Keychain},
-=======
-    db::{
-        deterministic_id::DeterministicId,
-        models as m,
-        models::{AccountEntity, AccountPictureEntity},
-        DeferredTxConnection, ExclusiveTxConnection,
-    },
-    encryption::{DataEncryptionKey, KeyEncryptionKey, Keychain},
->>>>>>> a5b6de27
     protocols::eth,
     public_suffix_list::PublicSuffixList,
     utils::{new_uuid, try_random_bytes},
