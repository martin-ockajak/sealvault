// !$*UTF8*$!
{
	archiveVersion = 1;
	classes = {
	};
	objectVersion = 55;
	objects = {

/* Begin PBXBuildFile section */
		5850C0FC7D0474EEB3ADFC21 /* TokenView.swift in Sources */ = {isa = PBXBuildFile; fileRef = 5850C80B600A5AFC33AFACE0 /* TokenView.swift */; };
		5850C1A79F19C90DBB15EB9D /* Token.swift in Sources */ = {isa = PBXBuildFile; fileRef = 5850C0ECACCBB3AEF2D72B92 /* Token.swift */; };
		5850C5E7A11D7CBB7D50D89B /* AddressMenu.swift in Sources */ = {isa = PBXBuildFile; fileRef = 5850CC5D55BF9A269CEA1346 /* AddressMenu.swift */; };
		5850C848BCC100C1CECBC0DE /* ChainLabel.swift in Sources */ = {isa = PBXBuildFile; fileRef = 5850C9596FBB2A1B6086BFA9 /* ChainLabel.swift */; };
		5850C9386494A92B159B20B2 /* TokenLabel.swift in Sources */ = {isa = PBXBuildFile; fileRef = 5850CFC23F4A51B23AA2A833 /* TokenLabel.swift */; };
		5850C9CBC2E527BE683353DE /* WalletRow.swift in Sources */ = {isa = PBXBuildFile; fileRef = 5850CBB6EF5849DD76087101 /* WalletRow.swift */; };
		5850CBD0176884BC3B64B08C /* IconView.swift in Sources */ = {isa = PBXBuildFile; fileRef = 5850CEC3F304338F5D6DC43D /* IconView.swift */; };
		5850CE3EB5ADD54FD2A81B97 /* TransferForm.swift in Sources */ = {isa = PBXBuildFile; fileRef = 5850C2CE182126E257B1DD22 /* TransferForm.swift */; };
		5850CE62B626F0A8D83744FB /* TokenRow.swift in Sources */ = {isa = PBXBuildFile; fileRef = 5850C6335A85D238AFAD5DC5 /* TokenRow.swift */; };
		5850CFD0A5651186748412E7 /* ProfileImage.swift in Sources */ = {isa = PBXBuildFile; fileRef = 5850C4EEB3250EA90D094D1D /* ProfileImage.swift */; };
		68091D4D2900859E00CC4A54 /* ChainSelection.swift in Sources */ = {isa = PBXBuildFile; fileRef = 68091D4C2900859E00CC4A54 /* ChainSelection.swift */; };
		6811E25928E2430B0044F9FE /* BrowserUITest.swift in Sources */ = {isa = PBXBuildFile; fileRef = 6811E25828E2430B0044F9FE /* BrowserUITest.swift */; };
		6853B4D6290591B400397279 /* html in Resources */ = {isa = PBXBuildFile; fileRef = 6853B4D5290591B400397279 /* html */; };
		685E445028B3B5E200BDFD5D /* SealVaultCore.swift in Sources */ = {isa = PBXBuildFile; fileRef = 685E444E28B3B5E200BDFD5D /* SealVaultCore.swift */; };
		686C1D052827C9DC00011311 /* Config.swift in Sources */ = {isa = PBXBuildFile; fileRef = 686C1D042827C9DC00011311 /* Config.swift */; };
		686D8BB428E4B91F00031375 /* dispatchBackground.swift in Sources */ = {isa = PBXBuildFile; fileRef = 686D8BB328E4B91F00031375 /* dispatchBackground.swift */; };
		686D8BB628E5ED7C00031375 /* AddressView.swift in Sources */ = {isa = PBXBuildFile; fileRef = 686D8BB528E5ED7C00031375 /* AddressView.swift */; };
		686D8BB828E5FF4A00031375 /* TokenAmount.swift in Sources */ = {isa = PBXBuildFile; fileRef = 686D8BB728E5FF4A00031375 /* TokenAmount.swift */; };
		68745A802826E0F000E7B915 /* BrowserView.swift in Sources */ = {isa = PBXBuildFile; fileRef = 68745A7F2826E0F000E7B915 /* BrowserView.swift */; };
		68745A822826E11500E7B915 /* WebViewRepresentable.swift in Sources */ = {isa = PBXBuildFile; fileRef = 68745A812826E11500E7B915 /* WebViewRepresentable.swift */; };
		688C29AA283A426500474900 /* SealVaultCoreFFI.xcframework in Frameworks */ = {isa = PBXBuildFile; fileRef = 688C29A9283A426500474900 /* SealVaultCoreFFI.xcframework */; };
		688C29B4283FD78000474900 /* GlobalModel.swift in Sources */ = {isa = PBXBuildFile; fileRef = 688C29B3283FD78000474900 /* GlobalModel.swift */; };
		688C29B6283FE73E00474900 /* ProfileListView.swift in Sources */ = {isa = PBXBuildFile; fileRef = 688C29B5283FE73E00474900 /* ProfileListView.swift */; };
		688C29BA283FE94300474900 /* AppTabNavigation.swift in Sources */ = {isa = PBXBuildFile; fileRef = 688C29B9283FE94300474900 /* AppTabNavigation.swift */; };
		688C29BC283FF32300474900 /* ProfileView.swift in Sources */ = {isa = PBXBuildFile; fileRef = 688C29BB283FF32300474900 /* ProfileView.swift */; };
		688C29BE283FF33A00474900 /* ProfileRow.swift in Sources */ = {isa = PBXBuildFile; fileRef = 688C29BD283FF33A00474900 /* ProfileRow.swift */; };
		688C29E92840F69100474900 /* Account.swift in Sources */ = {isa = PBXBuildFile; fileRef = 688C29E82840F69100474900 /* Account.swift */; };
		688C29EB284102FC00474900 /* Address.swift in Sources */ = {isa = PBXBuildFile; fileRef = 688C29EA284102FC00474900 /* Address.swift */; };
		68B6C3FD28426B040025BCEA /* DappRow.swift in Sources */ = {isa = PBXBuildFile; fileRef = 68B6C3FC28426B040025BCEA /* DappRow.swift */; };
		68B6C40128426C120025BCEA /* Dapp.swift in Sources */ = {isa = PBXBuildFile; fileRef = 68B6C40028426C120025BCEA /* Dapp.swift */; };
		68CCACFA28F85BC70043692D /* Banner.swift in Sources */ = {isa = PBXBuildFile; fileRef = 68CCACF928F85BC70043692D /* Banner.swift */; };
		68CCACFE28FC2A740043692D /* CoreUICallback.swift in Sources */ = {isa = PBXBuildFile; fileRef = 68CCACFD28FC2A740043692D /* CoreUICallback.swift */; };
		68CCAD0028FC42670043692D /* CallbackModel.swift in Sources */ = {isa = PBXBuildFile; fileRef = 68CCACFF28FC42670043692D /* CallbackModel.swift */; };
		68EBBC272907C92200C367F4 /* sortAddressesBy.swift in Sources */ = {isa = PBXBuildFile; fileRef = 68EBBC262907C92200C367F4 /* sortAddressesBy.swift */; };
		68EBBC29290E9B4D00C367F4 /* displayChecksumAddress.swift in Sources */ = {isa = PBXBuildFile; fileRef = 68EBBC28290E9B4D00C367F4 /* displayChecksumAddress.swift */; };
		68EBBC2B290E9BAC00C367F4 /* TokenTransferSent+displayTo.swift in Sources */ = {isa = PBXBuildFile; fileRef = 68EBBC2A290E9BAC00C367F4 /* TokenTransferSent+displayTo.swift */; };
		68EE265128DB4A710058CE25 /* DappApproval.swift in Sources */ = {isa = PBXBuildFile; fileRef = 68EE265028DB4A710058CE25 /* DappApproval.swift */; };
		68F6291228251A0900BDCD02 /* SealVaultApp.swift in Sources */ = {isa = PBXBuildFile; fileRef = 68F6291128251A0900BDCD02 /* SealVaultApp.swift */; };
		68F6291628251A0B00BDCD02 /* Assets.xcassets in Resources */ = {isa = PBXBuildFile; fileRef = 68F6291528251A0B00BDCD02 /* Assets.xcassets */; };
		68F6291928251A0B00BDCD02 /* Preview Assets.xcassets in Resources */ = {isa = PBXBuildFile; fileRef = 68F6291828251A0B00BDCD02 /* Preview Assets.xcassets */; };
		68F6292D28251A0B00BDCD02 /* NativeUITest.swift in Sources */ = {isa = PBXBuildFile; fileRef = 68F6292C28251A0B00BDCD02 /* NativeUITest.swift */; };
/* End PBXBuildFile section */

/* Begin PBXContainerItemProxy section */
		68F6292928251A0B00BDCD02 /* PBXContainerItemProxy */ = {
			isa = PBXContainerItemProxy;
			containerPortal = 68F6290628251A0900BDCD02 /* Project object */;
			proxyType = 1;
			remoteGlobalIDString = 68F6290D28251A0900BDCD02;
			remoteInfo = SealVault;
		};
/* End PBXContainerItemProxy section */

/* Begin PBXFileReference section */
		5850C0ECACCBB3AEF2D72B92 /* Token.swift */ = {isa = PBXFileReference; fileEncoding = 4; lastKnownFileType = sourcecode.swift; path = Token.swift; sourceTree = "<group>"; };
		5850C2CE182126E257B1DD22 /* TransferForm.swift */ = {isa = PBXFileReference; fileEncoding = 4; lastKnownFileType = sourcecode.swift; path = TransferForm.swift; sourceTree = "<group>"; };
		5850C4EEB3250EA90D094D1D /* ProfileImage.swift */ = {isa = PBXFileReference; fileEncoding = 4; lastKnownFileType = sourcecode.swift; path = ProfileImage.swift; sourceTree = "<group>"; };
		5850C6335A85D238AFAD5DC5 /* TokenRow.swift */ = {isa = PBXFileReference; fileEncoding = 4; lastKnownFileType = sourcecode.swift; path = TokenRow.swift; sourceTree = "<group>"; };
		5850C80B600A5AFC33AFACE0 /* TokenView.swift */ = {isa = PBXFileReference; fileEncoding = 4; lastKnownFileType = sourcecode.swift; path = TokenView.swift; sourceTree = "<group>"; };
		5850C9596FBB2A1B6086BFA9 /* ChainLabel.swift */ = {isa = PBXFileReference; fileEncoding = 4; lastKnownFileType = sourcecode.swift; path = ChainLabel.swift; sourceTree = "<group>"; };
		5850CBB6EF5849DD76087101 /* WalletRow.swift */ = {isa = PBXFileReference; fileEncoding = 4; lastKnownFileType = sourcecode.swift; path = WalletRow.swift; sourceTree = "<group>"; };
		5850CC5D55BF9A269CEA1346 /* AddressMenu.swift */ = {isa = PBXFileReference; fileEncoding = 4; lastKnownFileType = sourcecode.swift; path = AddressMenu.swift; sourceTree = "<group>"; };
		5850CEC3F304338F5D6DC43D /* IconView.swift */ = {isa = PBXFileReference; fileEncoding = 4; lastKnownFileType = sourcecode.swift; path = IconView.swift; sourceTree = "<group>"; };
		5850CFC23F4A51B23AA2A833 /* TokenLabel.swift */ = {isa = PBXFileReference; fileEncoding = 4; lastKnownFileType = sourcecode.swift; path = TokenLabel.swift; sourceTree = "<group>"; };
		68091D4C2900859E00CC4A54 /* ChainSelection.swift */ = {isa = PBXFileReference; lastKnownFileType = sourcecode.swift; path = ChainSelection.swift; sourceTree = "<group>"; };
		6811E25828E2430B0044F9FE /* BrowserUITest.swift */ = {isa = PBXFileReference; lastKnownFileType = sourcecode.swift; path = BrowserUITest.swift; sourceTree = "<group>"; };
		6811E25B28E243F30044F9FE /* FullTest.xctestplan */ = {isa = PBXFileReference; lastKnownFileType = text; path = FullTest.xctestplan; sourceTree = "<group>"; };
		6811E25C28E2444C0044F9FE /* NativeUI.xctestplan */ = {isa = PBXFileReference; lastKnownFileType = text; path = NativeUI.xctestplan; sourceTree = "<group>"; };
		6853B4D5290591B400397279 /* html */ = {isa = PBXFileReference; lastKnownFileType = folder; path = html; sourceTree = "<group>"; };
		685E444E28B3B5E200BDFD5D /* SealVaultCore.swift */ = {isa = PBXFileReference; fileEncoding = 4; lastKnownFileType = sourcecode.swift; name = SealVaultCore.swift; path = Generated/SealVaultCore.swift; sourceTree = "<group>"; };
		686C1D042827C9DC00011311 /* Config.swift */ = {isa = PBXFileReference; lastKnownFileType = sourcecode.swift; path = Config.swift; sourceTree = "<group>"; };
		686D8BB328E4B91F00031375 /* dispatchBackground.swift */ = {isa = PBXFileReference; lastKnownFileType = sourcecode.swift; path = dispatchBackground.swift; sourceTree = "<group>"; };
		686D8BB528E5ED7C00031375 /* AddressView.swift */ = {isa = PBXFileReference; lastKnownFileType = sourcecode.swift; path = AddressView.swift; sourceTree = "<group>"; };
		686D8BB728E5FF4A00031375 /* TokenAmount.swift */ = {isa = PBXFileReference; lastKnownFileType = sourcecode.swift; path = TokenAmount.swift; sourceTree = "<group>"; };
		68745A7F2826E0F000E7B915 /* BrowserView.swift */ = {isa = PBXFileReference; lastKnownFileType = sourcecode.swift; path = BrowserView.swift; sourceTree = "<group>"; };
		68745A812826E11500E7B915 /* WebViewRepresentable.swift */ = {isa = PBXFileReference; lastKnownFileType = sourcecode.swift; path = WebViewRepresentable.swift; sourceTree = "<group>"; };
		688C29A9283A426500474900 /* SealVaultCoreFFI.xcframework */ = {isa = PBXFileReference; lastKnownFileType = wrapper.xcframework; path = SealVaultCoreFFI.xcframework; sourceTree = "<group>"; };
		688C29B3283FD78000474900 /* GlobalModel.swift */ = {isa = PBXFileReference; lastKnownFileType = sourcecode.swift; path = GlobalModel.swift; sourceTree = "<group>"; };
		688C29B5283FE73E00474900 /* ProfileListView.swift */ = {isa = PBXFileReference; lastKnownFileType = sourcecode.swift; path = ProfileListView.swift; sourceTree = "<group>"; };
		688C29B9283FE94300474900 /* AppTabNavigation.swift */ = {isa = PBXFileReference; lastKnownFileType = sourcecode.swift; path = AppTabNavigation.swift; sourceTree = "<group>"; };
		688C29BB283FF32300474900 /* ProfileView.swift */ = {isa = PBXFileReference; lastKnownFileType = sourcecode.swift; path = ProfileView.swift; sourceTree = "<group>"; };
		688C29BD283FF33A00474900 /* ProfileRow.swift */ = {isa = PBXFileReference; lastKnownFileType = sourcecode.swift; path = ProfileRow.swift; sourceTree = "<group>"; };
		688C29E82840F69100474900 /* Account.swift */ = {isa = PBXFileReference; lastKnownFileType = sourcecode.swift; path = Account.swift; sourceTree = "<group>"; };
		688C29EA284102FC00474900 /* Address.swift */ = {isa = PBXFileReference; lastKnownFileType = sourcecode.swift; path = Address.swift; sourceTree = "<group>"; };
		68B6C3FC28426B040025BCEA /* DappRow.swift */ = {isa = PBXFileReference; lastKnownFileType = sourcecode.swift; path = DappRow.swift; sourceTree = "<group>"; };
		68B6C40028426C120025BCEA /* Dapp.swift */ = {isa = PBXFileReference; lastKnownFileType = sourcecode.swift; path = Dapp.swift; sourceTree = "<group>"; };
		68CB392B29240507004BDD20 /* SealVaultApp.entitlements */ = {isa = PBXFileReference; lastKnownFileType = text.plist.entitlements; path = SealVaultApp.entitlements; sourceTree = "<group>"; };
		68CCACF928F85BC70043692D /* Banner.swift */ = {isa = PBXFileReference; lastKnownFileType = sourcecode.swift; path = Banner.swift; sourceTree = "<group>"; };
		68CCACFD28FC2A740043692D /* CoreUICallback.swift */ = {isa = PBXFileReference; lastKnownFileType = sourcecode.swift; path = CoreUICallback.swift; sourceTree = "<group>"; };
		68CCACFF28FC42670043692D /* CallbackModel.swift */ = {isa = PBXFileReference; lastKnownFileType = sourcecode.swift; path = CallbackModel.swift; sourceTree = "<group>"; };
		68E9F88229223CFA007316B6 /* Info.plist */ = {isa = PBXFileReference; lastKnownFileType = text.plist.xml; path = Info.plist; sourceTree = "<group>"; };
		68EBBC262907C92200C367F4 /* sortAddressesBy.swift */ = {isa = PBXFileReference; lastKnownFileType = sourcecode.swift; path = sortAddressesBy.swift; sourceTree = "<group>"; };
		68EBBC28290E9B4D00C367F4 /* displayChecksumAddress.swift */ = {isa = PBXFileReference; lastKnownFileType = sourcecode.swift; path = displayChecksumAddress.swift; sourceTree = "<group>"; };
		68EBBC2A290E9BAC00C367F4 /* TokenTransferSent+displayTo.swift */ = {isa = PBXFileReference; lastKnownFileType = sourcecode.swift; path = "TokenTransferSent+displayTo.swift"; sourceTree = "<group>"; };
		68EE265028DB4A710058CE25 /* DappApproval.swift */ = {isa = PBXFileReference; lastKnownFileType = sourcecode.swift; path = DappApproval.swift; sourceTree = "<group>"; };
		68F6290E28251A0900BDCD02 /* SealVault.app */ = {isa = PBXFileReference; explicitFileType = wrapper.application; includeInIndex = 0; path = SealVault.app; sourceTree = BUILT_PRODUCTS_DIR; };
		68F6291128251A0900BDCD02 /* SealVaultApp.swift */ = {isa = PBXFileReference; lastKnownFileType = sourcecode.swift; path = SealVaultApp.swift; sourceTree = "<group>"; };
		68F6291528251A0B00BDCD02 /* Assets.xcassets */ = {isa = PBXFileReference; lastKnownFileType = folder.assetcatalog; path = Assets.xcassets; sourceTree = "<group>"; };
		68F6291828251A0B00BDCD02 /* Preview Assets.xcassets */ = {isa = PBXFileReference; lastKnownFileType = folder.assetcatalog; path = "Preview Assets.xcassets"; sourceTree = "<group>"; };
		68F6292828251A0B00BDCD02 /* SealVaultUITests.xctest */ = {isa = PBXFileReference; explicitFileType = wrapper.cfbundle; includeInIndex = 0; path = SealVaultUITests.xctest; sourceTree = BUILT_PRODUCTS_DIR; };
		68F6292C28251A0B00BDCD02 /* NativeUITest.swift */ = {isa = PBXFileReference; lastKnownFileType = sourcecode.swift; path = NativeUITest.swift; sourceTree = "<group>"; };
/* End PBXFileReference section */

/* Begin PBXFrameworksBuildPhase section */
		68F6290B28251A0900BDCD02 /* Frameworks */ = {
			isa = PBXFrameworksBuildPhase;
			buildActionMask = 2147483647;
			files = (
				688C29AA283A426500474900 /* SealVaultCoreFFI.xcframework in Frameworks */,
			);
			runOnlyForDeploymentPostprocessing = 0;
		};
		68F6292528251A0B00BDCD02 /* Frameworks */ = {
			isa = PBXFrameworksBuildPhase;
			buildActionMask = 2147483647;
			files = (
			);
			runOnlyForDeploymentPostprocessing = 0;
		};
/* End PBXFrameworksBuildPhase section */

/* Begin PBXGroup section */
		6811E25A28E243D40044F9FE /* TestPlans */ = {
			isa = PBXGroup;
			children = (
				6811E25B28E243F30044F9FE /* FullTest.xctestplan */,
				6811E25C28E2444C0044F9FE /* NativeUI.xctestplan */,
			);
			path = TestPlans;
			sourceTree = "<group>";
		};
		681D2A58283195BC000DBC93 /* Frameworks */ = {
			isa = PBXGroup;
			children = (
				688C29A9283A426500474900 /* SealVaultCoreFFI.xcframework */,
			);
			name = Frameworks;
			sourceTree = "<group>";
		};
		686D8BB228E4B90D00031375 /* Util */ = {
			isa = PBXGroup;
			children = (
				686D8BB328E4B91F00031375 /* dispatchBackground.swift */,
				68EBBC262907C92200C367F4 /* sortAddressesBy.swift */,
				68EBBC28290E9B4D00C367F4 /* displayChecksumAddress.swift */,
			);
			path = Util;
			sourceTree = "<group>";
		};
		688C29E72840F5C500474900 /* Model */ = {
			isa = PBXGroup;
			children = (
				688C29E82840F69100474900 /* Account.swift */,
				688C29EA284102FC00474900 /* Address.swift */,
				68CCACFF28FC42670043692D /* CallbackModel.swift */,
				68B6C40028426C120025BCEA /* Dapp.swift */,
				688C29B3283FD78000474900 /* GlobalModel.swift */,
				5850C0ECACCBB3AEF2D72B92 /* Token.swift */,
				68EBBC2A290E9BAC00C367F4 /* TokenTransferSent+displayTo.swift */,
			);
			path = Model;
			sourceTree = "<group>";
		};
		68C0C4FC28A2739600572668 /* Generated */ = {
			isa = PBXGroup;
			children = (
				685E444E28B3B5E200BDFD5D /* SealVaultCore.swift */,
			);
			name = Generated;
			sourceTree = "<group>";
		};
		68F6290528251A0900BDCD02 = {
			isa = PBXGroup;
			children = (
				6811E25A28E243D40044F9FE /* TestPlans */,
				68F6291028251A0900BDCD02 /* SealVaultApp */,
				68F6292B28251A0B00BDCD02 /* SealVaultUITests */,
				68F6290F28251A0900BDCD02 /* Products */,
				681D2A58283195BC000DBC93 /* Frameworks */,
			);
			sourceTree = "<group>";
		};
		68F6290F28251A0900BDCD02 /* Products */ = {
			isa = PBXGroup;
			children = (
				68F6290E28251A0900BDCD02 /* SealVault.app */,
				68F6292828251A0B00BDCD02 /* SealVaultUITests.xctest */,
			);
			name = Products;
			sourceTree = "<group>";
		};
		68F6291028251A0900BDCD02 /* SealVaultApp */ = {
			isa = PBXGroup;
			children = (
<<<<<<< HEAD
				68CB392B29240507004BDD20 /* SealVaultApp.entitlements */,
				5850C4EEB3250EA90D094D1D /* AccountImage.swift */,
				688C29B5283FE73E00474900 /* AccountListView.swift */,
				688C29BD283FF33A00474900 /* AccountRow.swift */,
				688C29BB283FF32300474900 /* AccountView.swift */,
=======
>>>>>>> a5b6de27
				5850CC5D55BF9A269CEA1346 /* AddressMenu.swift */,
				686D8BB528E5ED7C00031375 /* AddressView.swift */,
				688C29B9283FE94300474900 /* AppTabNavigation.swift */,
				68F6291528251A0B00BDCD02 /* Assets.xcassets */,
				68CCACF928F85BC70043692D /* Banner.swift */,
				68745A7F2826E0F000E7B915 /* BrowserView.swift */,
				5850C9596FBB2A1B6086BFA9 /* ChainLabel.swift */,
				68091D4C2900859E00CC4A54 /* ChainSelection.swift */,
				686C1D042827C9DC00011311 /* Config.swift */,
				68CCACFD28FC2A740043692D /* CoreUICallback.swift */,
				68EE265028DB4A710058CE25 /* DappApproval.swift */,
				68B6C3FC28426B040025BCEA /* DappRow.swift */,
				68C0C4FC28A2739600572668 /* Generated */,
				6853B4D5290591B400397279 /* html */,
				5850CEC3F304338F5D6DC43D /* IconView.swift */,
				68E9F88229223CFA007316B6 /* Info.plist */,
				688C29E72840F5C500474900 /* Model */,
				68F6291728251A0B00BDCD02 /* Preview Content */,
				5850C4EEB3250EA90D094D1D /* ProfileImage.swift */,
				688C29B5283FE73E00474900 /* ProfileListView.swift */,
				688C29BD283FF33A00474900 /* ProfileRow.swift */,
				688C29BB283FF32300474900 /* ProfileView.swift */,
				68F6291128251A0900BDCD02 /* SealVaultApp.swift */,
				686D8BB728E5FF4A00031375 /* TokenAmount.swift */,
				5850CFC23F4A51B23AA2A833 /* TokenLabel.swift */,
				5850C6335A85D238AFAD5DC5 /* TokenRow.swift */,
				5850C80B600A5AFC33AFACE0 /* TokenView.swift */,
				5850C2CE182126E257B1DD22 /* TransferForm.swift */,
				686D8BB228E4B90D00031375 /* Util */,
				5850CBB6EF5849DD76087101 /* WalletRow.swift */,
				68745A812826E11500E7B915 /* WebViewRepresentable.swift */,
			);
			path = SealVaultApp;
			sourceTree = "<group>";
		};
		68F6291728251A0B00BDCD02 /* Preview Content */ = {
			isa = PBXGroup;
			children = (
				68F6291828251A0B00BDCD02 /* Preview Assets.xcassets */,
			);
			path = "Preview Content";
			sourceTree = "<group>";
		};
		68F6292B28251A0B00BDCD02 /* SealVaultUITests */ = {
			isa = PBXGroup;
			children = (
				6811E25828E2430B0044F9FE /* BrowserUITest.swift */,
				68F6292C28251A0B00BDCD02 /* NativeUITest.swift */,
			);
			path = SealVaultUITests;
			sourceTree = "<group>";
		};
/* End PBXGroup section */

/* Begin PBXHeadersBuildPhase section */
		681D2A6128319941000DBC93 /* Headers */ = {
			isa = PBXHeadersBuildPhase;
			buildActionMask = 2147483647;
			files = (
			);
			runOnlyForDeploymentPostprocessing = 0;
		};
/* End PBXHeadersBuildPhase section */

/* Begin PBXNativeTarget section */
		68F6290D28251A0900BDCD02 /* SealVaultApp */ = {
			isa = PBXNativeTarget;
			buildConfigurationList = 68F6293228251A0B00BDCD02 /* Build configuration list for PBXNativeTarget "SealVaultApp" */;
			buildPhases = (
				681D2A6128319941000DBC93 /* Headers */,
				68F6290A28251A0900BDCD02 /* Sources */,
				68F6290B28251A0900BDCD02 /* Frameworks */,
				68F6290C28251A0900BDCD02 /* Resources */,
			);
			buildRules = (
			);
			dependencies = (
			);
			name = SealVaultApp;
			productName = SealVault;
			productReference = 68F6290E28251A0900BDCD02 /* SealVault.app */;
			productType = "com.apple.product-type.application";
		};
		68F6292728251A0B00BDCD02 /* SealVaultUITests */ = {
			isa = PBXNativeTarget;
			buildConfigurationList = 68F6293828251A0B00BDCD02 /* Build configuration list for PBXNativeTarget "SealVaultUITests" */;
			buildPhases = (
				68F6292428251A0B00BDCD02 /* Sources */,
				68F6292528251A0B00BDCD02 /* Frameworks */,
				68F6292628251A0B00BDCD02 /* Resources */,
			);
			buildRules = (
			);
			dependencies = (
				68F6292A28251A0B00BDCD02 /* PBXTargetDependency */,
			);
			name = SealVaultUITests;
			productName = SealVaultUITests;
			productReference = 68F6292828251A0B00BDCD02 /* SealVaultUITests.xctest */;
			productType = "com.apple.product-type.bundle.ui-testing";
		};
/* End PBXNativeTarget section */

/* Begin PBXProject section */
		68F6290628251A0900BDCD02 /* Project object */ = {
			isa = PBXProject;
			attributes = {
				BuildIndependentTargetsInParallel = 1;
				LastSwiftUpdateCheck = 1330;
				LastUpgradeCheck = 1330;
				TargetAttributes = {
					68F6290D28251A0900BDCD02 = {
						CreatedOnToolsVersion = 13.3.1;
					};
					68F6292728251A0B00BDCD02 = {
						CreatedOnToolsVersion = 13.3.1;
						TestTargetID = 68F6290D28251A0900BDCD02;
					};
				};
			};
			buildConfigurationList = 68F6290928251A0900BDCD02 /* Build configuration list for PBXProject "SealVault" */;
			compatibilityVersion = "Xcode 13.0";
			developmentRegion = en;
			hasScannedForEncodings = 0;
			knownRegions = (
				en,
				Base,
			);
			mainGroup = 68F6290528251A0900BDCD02;
			productRefGroup = 68F6290F28251A0900BDCD02 /* Products */;
			projectDirPath = "";
			projectRoot = "";
			targets = (
				68F6290D28251A0900BDCD02 /* SealVaultApp */,
				68F6292728251A0B00BDCD02 /* SealVaultUITests */,
			);
		};
/* End PBXProject section */

/* Begin PBXResourcesBuildPhase section */
		68F6290C28251A0900BDCD02 /* Resources */ = {
			isa = PBXResourcesBuildPhase;
			buildActionMask = 2147483647;
			files = (
				68F6291928251A0B00BDCD02 /* Preview Assets.xcassets in Resources */,
				6853B4D6290591B400397279 /* html in Resources */,
				68F6291628251A0B00BDCD02 /* Assets.xcassets in Resources */,
			);
			runOnlyForDeploymentPostprocessing = 0;
		};
		68F6292628251A0B00BDCD02 /* Resources */ = {
			isa = PBXResourcesBuildPhase;
			buildActionMask = 2147483647;
			files = (
			);
			runOnlyForDeploymentPostprocessing = 0;
		};
/* End PBXResourcesBuildPhase section */

/* Begin PBXSourcesBuildPhase section */
		68F6290A28251A0900BDCD02 /* Sources */ = {
			isa = PBXSourcesBuildPhase;
			buildActionMask = 2147483647;
			files = (
				68B6C3FD28426B040025BCEA /* DappRow.swift in Sources */,
				68CCACFE28FC2A740043692D /* CoreUICallback.swift in Sources */,
				688C29E92840F69100474900 /* Account.swift in Sources */,
				68CCACFA28F85BC70043692D /* Banner.swift in Sources */,
				688C29BA283FE94300474900 /* AppTabNavigation.swift in Sources */,
				686D8BB428E4B91F00031375 /* dispatchBackground.swift in Sources */,
				688C29BE283FF33A00474900 /* ProfileRow.swift in Sources */,
				68745A802826E0F000E7B915 /* BrowserView.swift in Sources */,
				686C1D052827C9DC00011311 /* Config.swift in Sources */,
				688C29EB284102FC00474900 /* Address.swift in Sources */,
				68B6C40128426C120025BCEA /* Dapp.swift in Sources */,
				68EBBC2B290E9BAC00C367F4 /* TokenTransferSent+displayTo.swift in Sources */,
				688C29B4283FD78000474900 /* GlobalModel.swift in Sources */,
				68EE265128DB4A710058CE25 /* DappApproval.swift in Sources */,
				68745A822826E11500E7B915 /* WebViewRepresentable.swift in Sources */,
				688C29BC283FF32300474900 /* ProfileView.swift in Sources */,
				686D8BB628E5ED7C00031375 /* AddressView.swift in Sources */,
				68F6291228251A0900BDCD02 /* SealVaultApp.swift in Sources */,
				686D8BB828E5FF4A00031375 /* TokenAmount.swift in Sources */,
				68EBBC29290E9B4D00C367F4 /* displayChecksumAddress.swift in Sources */,
				688C29B6283FE73E00474900 /* ProfileListView.swift in Sources */,
				5850C1A79F19C90DBB15EB9D /* Token.swift in Sources */,
				5850CE62B626F0A8D83744FB /* TokenRow.swift in Sources */,
				68091D4D2900859E00CC4A54 /* ChainSelection.swift in Sources */,
				5850CE3EB5ADD54FD2A81B97 /* TransferForm.swift in Sources */,
				5850CBD0176884BC3B64B08C /* IconView.swift in Sources */,
				68CCAD0028FC42670043692D /* CallbackModel.swift in Sources */,
				5850C0FC7D0474EEB3ADFC21 /* TokenView.swift in Sources */,
				5850C9CBC2E527BE683353DE /* WalletRow.swift in Sources */,
				5850C5E7A11D7CBB7D50D89B /* AddressMenu.swift in Sources */,
				68EBBC272907C92200C367F4 /* sortAddressesBy.swift in Sources */,
				5850C9386494A92B159B20B2 /* TokenLabel.swift in Sources */,
				5850C848BCC100C1CECBC0DE /* ChainLabel.swift in Sources */,
				685E445028B3B5E200BDFD5D /* SealVaultCore.swift in Sources */,
				5850CFD0A5651186748412E7 /* ProfileImage.swift in Sources */,
			);
			runOnlyForDeploymentPostprocessing = 0;
		};
		68F6292428251A0B00BDCD02 /* Sources */ = {
			isa = PBXSourcesBuildPhase;
			buildActionMask = 2147483647;
			files = (
				6811E25928E2430B0044F9FE /* BrowserUITest.swift in Sources */,
				68F6292D28251A0B00BDCD02 /* NativeUITest.swift in Sources */,
			);
			runOnlyForDeploymentPostprocessing = 0;
		};
/* End PBXSourcesBuildPhase section */

/* Begin PBXTargetDependency section */
		68F6292A28251A0B00BDCD02 /* PBXTargetDependency */ = {
			isa = PBXTargetDependency;
			target = 68F6290D28251A0900BDCD02 /* SealVaultApp */;
			targetProxy = 68F6292928251A0B00BDCD02 /* PBXContainerItemProxy */;
		};
/* End PBXTargetDependency section */

/* Begin XCBuildConfiguration section */
		68F6293028251A0B00BDCD02 /* Debug */ = {
			isa = XCBuildConfiguration;
			buildSettings = {
				ALWAYS_SEARCH_USER_PATHS = NO;
				CLANG_ANALYZER_NONNULL = YES;
				CLANG_ANALYZER_NUMBER_OBJECT_CONVERSION = YES_AGGRESSIVE;
				CLANG_CXX_LANGUAGE_STANDARD = "gnu++17";
				CLANG_ENABLE_MODULES = YES;
				CLANG_ENABLE_OBJC_ARC = YES;
				CLANG_ENABLE_OBJC_WEAK = YES;
				CLANG_WARN_BLOCK_CAPTURE_AUTORELEASING = YES;
				CLANG_WARN_BOOL_CONVERSION = YES;
				CLANG_WARN_COMMA = YES;
				CLANG_WARN_CONSTANT_CONVERSION = YES;
				CLANG_WARN_DEPRECATED_OBJC_IMPLEMENTATIONS = YES;
				CLANG_WARN_DIRECT_OBJC_ISA_USAGE = YES_ERROR;
				CLANG_WARN_DOCUMENTATION_COMMENTS = YES;
				CLANG_WARN_EMPTY_BODY = YES;
				CLANG_WARN_ENUM_CONVERSION = YES;
				CLANG_WARN_INFINITE_RECURSION = YES;
				CLANG_WARN_INT_CONVERSION = YES;
				CLANG_WARN_NON_LITERAL_NULL_CONVERSION = YES;
				CLANG_WARN_OBJC_IMPLICIT_RETAIN_SELF = YES;
				CLANG_WARN_OBJC_LITERAL_CONVERSION = YES;
				CLANG_WARN_OBJC_ROOT_CLASS = YES_ERROR;
				CLANG_WARN_QUOTED_INCLUDE_IN_FRAMEWORK_HEADER = YES;
				CLANG_WARN_RANGE_LOOP_ANALYSIS = YES;
				CLANG_WARN_STRICT_PROTOTYPES = YES;
				CLANG_WARN_SUSPICIOUS_MOVE = YES;
				CLANG_WARN_UNGUARDED_AVAILABILITY = YES_AGGRESSIVE;
				CLANG_WARN_UNREACHABLE_CODE = YES;
				CLANG_WARN__DUPLICATE_METHOD_MATCH = YES;
				COPY_PHASE_STRIP = NO;
				DEBUG_INFORMATION_FORMAT = dwarf;
				ENABLE_STRICT_OBJC_MSGSEND = YES;
				ENABLE_TESTABILITY = YES;
				GCC_C_LANGUAGE_STANDARD = gnu11;
				GCC_DYNAMIC_NO_PIC = NO;
				GCC_NO_COMMON_BLOCKS = YES;
				GCC_OPTIMIZATION_LEVEL = 0;
				GCC_PREPROCESSOR_DEFINITIONS = (
					"DEBUG=1",
					"$(inherited)",
				);
				GCC_WARN_64_TO_32_BIT_CONVERSION = YES;
				GCC_WARN_ABOUT_RETURN_TYPE = YES_ERROR;
				GCC_WARN_UNDECLARED_SELECTOR = YES;
				GCC_WARN_UNINITIALIZED_AUTOS = YES_AGGRESSIVE;
				GCC_WARN_UNUSED_FUNCTION = YES;
				GCC_WARN_UNUSED_VARIABLE = YES;
				IPHONEOS_DEPLOYMENT_TARGET = 16.0;
				MTL_ENABLE_DEBUG_INFO = INCLUDE_SOURCE;
				MTL_FAST_MATH = YES;
				ONLY_ACTIVE_ARCH = YES;
				SDKROOT = iphoneos;
				SWIFT_ACTIVE_COMPILATION_CONDITIONS = DEBUG;
				SWIFT_OPTIMIZATION_LEVEL = "-Onone";
			};
			name = Debug;
		};
		68F6293128251A0B00BDCD02 /* Release */ = {
			isa = XCBuildConfiguration;
			buildSettings = {
				ALWAYS_SEARCH_USER_PATHS = NO;
				CLANG_ANALYZER_NONNULL = YES;
				CLANG_ANALYZER_NUMBER_OBJECT_CONVERSION = YES_AGGRESSIVE;
				CLANG_CXX_LANGUAGE_STANDARD = "gnu++17";
				CLANG_ENABLE_MODULES = YES;
				CLANG_ENABLE_OBJC_ARC = YES;
				CLANG_ENABLE_OBJC_WEAK = YES;
				CLANG_WARN_BLOCK_CAPTURE_AUTORELEASING = YES;
				CLANG_WARN_BOOL_CONVERSION = YES;
				CLANG_WARN_COMMA = YES;
				CLANG_WARN_CONSTANT_CONVERSION = YES;
				CLANG_WARN_DEPRECATED_OBJC_IMPLEMENTATIONS = YES;
				CLANG_WARN_DIRECT_OBJC_ISA_USAGE = YES_ERROR;
				CLANG_WARN_DOCUMENTATION_COMMENTS = YES;
				CLANG_WARN_EMPTY_BODY = YES;
				CLANG_WARN_ENUM_CONVERSION = YES;
				CLANG_WARN_INFINITE_RECURSION = YES;
				CLANG_WARN_INT_CONVERSION = YES;
				CLANG_WARN_NON_LITERAL_NULL_CONVERSION = YES;
				CLANG_WARN_OBJC_IMPLICIT_RETAIN_SELF = YES;
				CLANG_WARN_OBJC_LITERAL_CONVERSION = YES;
				CLANG_WARN_OBJC_ROOT_CLASS = YES_ERROR;
				CLANG_WARN_QUOTED_INCLUDE_IN_FRAMEWORK_HEADER = YES;
				CLANG_WARN_RANGE_LOOP_ANALYSIS = YES;
				CLANG_WARN_STRICT_PROTOTYPES = YES;
				CLANG_WARN_SUSPICIOUS_MOVE = YES;
				CLANG_WARN_UNGUARDED_AVAILABILITY = YES_AGGRESSIVE;
				CLANG_WARN_UNREACHABLE_CODE = YES;
				CLANG_WARN__DUPLICATE_METHOD_MATCH = YES;
				COPY_PHASE_STRIP = NO;
				DEBUG_INFORMATION_FORMAT = "dwarf-with-dsym";
				ENABLE_NS_ASSERTIONS = NO;
				ENABLE_STRICT_OBJC_MSGSEND = YES;
				GCC_C_LANGUAGE_STANDARD = gnu11;
				GCC_NO_COMMON_BLOCKS = YES;
				GCC_WARN_64_TO_32_BIT_CONVERSION = YES;
				GCC_WARN_ABOUT_RETURN_TYPE = YES_ERROR;
				GCC_WARN_UNDECLARED_SELECTOR = YES;
				GCC_WARN_UNINITIALIZED_AUTOS = YES_AGGRESSIVE;
				GCC_WARN_UNUSED_FUNCTION = YES;
				GCC_WARN_UNUSED_VARIABLE = YES;
				IPHONEOS_DEPLOYMENT_TARGET = 16.0;
				MTL_ENABLE_DEBUG_INFO = NO;
				MTL_FAST_MATH = YES;
				SDKROOT = iphoneos;
				SWIFT_COMPILATION_MODE = wholemodule;
				SWIFT_OPTIMIZATION_LEVEL = "-O";
				VALIDATE_PRODUCT = YES;
			};
			name = Release;
		};
		68F6293328251A0B00BDCD02 /* Debug */ = {
			isa = XCBuildConfiguration;
			buildSettings = {
				ASSETCATALOG_COMPILER_APPICON_NAME = AppIcon;
				ASSETCATALOG_COMPILER_GLOBAL_ACCENT_COLOR_NAME = AccentColor;
				CODE_SIGN_ENTITLEMENTS = SealVaultApp/SealVaultApp.entitlements;
				CODE_SIGN_STYLE = Automatic;
				CURRENT_PROJECT_VERSION = 1;
				DEVELOPMENT_ASSET_PATHS = "\"SealVaultApp/Preview Content\"";
				DEVELOPMENT_TEAM = TX8MGPD29J;
				ENABLE_PREVIEWS = YES;
				GENERATE_INFOPLIST_FILE = YES;
				INFOPLIST_FILE = SealVaultApp/Info.plist;
				INFOPLIST_KEY_UIApplicationSceneManifest_Generation = YES;
				INFOPLIST_KEY_UIApplicationSupportsIndirectInputEvents = YES;
				INFOPLIST_KEY_UILaunchScreen_Generation = YES;
				INFOPLIST_KEY_UISupportedInterfaceOrientations_iPad = "UIInterfaceOrientationPortrait UIInterfaceOrientationPortraitUpsideDown UIInterfaceOrientationLandscapeLeft UIInterfaceOrientationLandscapeRight";
				INFOPLIST_KEY_UISupportedInterfaceOrientations_iPhone = "UIInterfaceOrientationPortrait UIInterfaceOrientationLandscapeLeft UIInterfaceOrientationLandscapeRight";
				LD_RUNPATH_SEARCH_PATHS = (
					"$(inherited)",
					"@executable_path/Frameworks",
				);
				MARKETING_VERSION = 1;
				PRODUCT_BUNDLE_IDENTIFIER = org.sealvault.ios.app;
				PRODUCT_NAME = SealVault;
				SWIFT_EMIT_LOC_STRINGS = YES;
				SWIFT_VERSION = 5.0;
				TARGETED_DEVICE_FAMILY = 1;
			};
			name = Debug;
		};
		68F6293428251A0B00BDCD02 /* Release */ = {
			isa = XCBuildConfiguration;
			buildSettings = {
				ASSETCATALOG_COMPILER_APPICON_NAME = AppIcon;
				ASSETCATALOG_COMPILER_GLOBAL_ACCENT_COLOR_NAME = AccentColor;
				CODE_SIGN_ENTITLEMENTS = SealVaultApp/SealVaultApp.entitlements;
				CODE_SIGN_STYLE = Automatic;
				CURRENT_PROJECT_VERSION = 1;
				DEVELOPMENT_TEAM = TX8MGPD29J;
				ENABLE_PREVIEWS = YES;
				GENERATE_INFOPLIST_FILE = YES;
				INFOPLIST_FILE = SealVaultApp/Info.plist;
				INFOPLIST_KEY_UIApplicationSceneManifest_Generation = YES;
				INFOPLIST_KEY_UIApplicationSupportsIndirectInputEvents = YES;
				INFOPLIST_KEY_UILaunchScreen_Generation = YES;
				INFOPLIST_KEY_UISupportedInterfaceOrientations_iPad = "UIInterfaceOrientationPortrait UIInterfaceOrientationPortraitUpsideDown UIInterfaceOrientationLandscapeLeft UIInterfaceOrientationLandscapeRight";
				INFOPLIST_KEY_UISupportedInterfaceOrientations_iPhone = "UIInterfaceOrientationPortrait UIInterfaceOrientationLandscapeLeft UIInterfaceOrientationLandscapeRight";
				LD_RUNPATH_SEARCH_PATHS = (
					"$(inherited)",
					"@executable_path/Frameworks",
				);
				MARKETING_VERSION = 1;
				PRODUCT_BUNDLE_IDENTIFIER = org.sealvault.ios.app;
				PRODUCT_NAME = SealVault;
				SWIFT_EMIT_LOC_STRINGS = YES;
				SWIFT_VERSION = 5.0;
				TARGETED_DEVICE_FAMILY = 1;
			};
			name = Release;
		};
		68F6293928251A0B00BDCD02 /* Debug */ = {
			isa = XCBuildConfiguration;
			buildSettings = {
				ALWAYS_EMBED_SWIFT_STANDARD_LIBRARIES = YES;
				CODE_SIGN_STYLE = Automatic;
				CURRENT_PROJECT_VERSION = 1;
				DEVELOPMENT_TEAM = TX8MGPD29J;
				GENERATE_INFOPLIST_FILE = YES;
				MARKETING_VERSION = 1.0;
				PRODUCT_BUNDLE_IDENTIFIER = com.agostbiro.SealVaultUITests;
				PRODUCT_NAME = "$(TARGET_NAME)";
				PROVISIONING_PROFILE = "";
				SWIFT_EMIT_LOC_STRINGS = NO;
				SWIFT_VERSION = 5.0;
				TARGETED_DEVICE_FAMILY = "1,2";
				TEST_TARGET_NAME = SealVaultApp;
			};
			name = Debug;
		};
		68F6293A28251A0B00BDCD02 /* Release */ = {
			isa = XCBuildConfiguration;
			buildSettings = {
				ALWAYS_EMBED_SWIFT_STANDARD_LIBRARIES = YES;
				CODE_SIGN_STYLE = Automatic;
				CURRENT_PROJECT_VERSION = 1;
				DEVELOPMENT_TEAM = TX8MGPD29J;
				GENERATE_INFOPLIST_FILE = YES;
				MARKETING_VERSION = 1.0;
				PRODUCT_BUNDLE_IDENTIFIER = com.agostbiro.SealVaultUITests;
				PRODUCT_NAME = "$(TARGET_NAME)";
				PROVISIONING_PROFILE = "";
				SWIFT_EMIT_LOC_STRINGS = NO;
				SWIFT_VERSION = 5.0;
				TARGETED_DEVICE_FAMILY = "1,2";
				TEST_TARGET_NAME = SealVaultApp;
			};
			name = Release;
		};
/* End XCBuildConfiguration section */

/* Begin XCConfigurationList section */
		68F6290928251A0900BDCD02 /* Build configuration list for PBXProject "SealVault" */ = {
			isa = XCConfigurationList;
			buildConfigurations = (
				68F6293028251A0B00BDCD02 /* Debug */,
				68F6293128251A0B00BDCD02 /* Release */,
			);
			defaultConfigurationIsVisible = 0;
			defaultConfigurationName = Release;
		};
		68F6293228251A0B00BDCD02 /* Build configuration list for PBXNativeTarget "SealVaultApp" */ = {
			isa = XCConfigurationList;
			buildConfigurations = (
				68F6293328251A0B00BDCD02 /* Debug */,
				68F6293428251A0B00BDCD02 /* Release */,
			);
			defaultConfigurationIsVisible = 0;
			defaultConfigurationName = Release;
		};
		68F6293828251A0B00BDCD02 /* Build configuration list for PBXNativeTarget "SealVaultUITests" */ = {
			isa = XCConfigurationList;
			buildConfigurations = (
				68F6293928251A0B00BDCD02 /* Debug */,
				68F6293A28251A0B00BDCD02 /* Release */,
			);
			defaultConfigurationIsVisible = 0;
			defaultConfigurationName = Release;
		};
/* End XCConfigurationList section */
	};
	rootObject = 68F6290628251A0900BDCD02 /* Project object */;
}<|MERGE_RESOLUTION|>--- conflicted
+++ resolved
@@ -201,14 +201,6 @@
 		68F6291028251A0900BDCD02 /* SealVaultApp */ = {
 			isa = PBXGroup;
 			children = (
-<<<<<<< HEAD
-				68CB392B29240507004BDD20 /* SealVaultApp.entitlements */,
-				5850C4EEB3250EA90D094D1D /* AccountImage.swift */,
-				688C29B5283FE73E00474900 /* AccountListView.swift */,
-				688C29BD283FF33A00474900 /* AccountRow.swift */,
-				688C29BB283FF32300474900 /* AccountView.swift */,
-=======
->>>>>>> a5b6de27
 				5850CC5D55BF9A269CEA1346 /* AddressMenu.swift */,
 				686D8BB528E5ED7C00031375 /* AddressView.swift */,
 				688C29B9283FE94300474900 /* AppTabNavigation.swift */,
@@ -232,6 +224,7 @@
 				688C29BD283FF33A00474900 /* ProfileRow.swift */,
 				688C29BB283FF32300474900 /* ProfileView.swift */,
 				68F6291128251A0900BDCD02 /* SealVaultApp.swift */,
+				68CB392B29240507004BDD20 /* SealVaultApp.entitlements */,
 				686D8BB728E5FF4A00031375 /* TokenAmount.swift */,
 				5850CFC23F4A51B23AA2A833 /* TokenLabel.swift */,
 				5850C6335A85D238AFAD5DC5 /* TokenRow.swift */,
